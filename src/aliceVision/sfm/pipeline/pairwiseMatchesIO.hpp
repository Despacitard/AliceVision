// This file is part of the AliceVision project.
// Copyright (c) 2016 AliceVision contributors.
// Copyright (c) 2012 openMVG contributors.
// This Source Code Form is subject to the terms of the Mozilla Public License,
// v. 2.0. If a copy of the MPL was not distributed with this file,
// You can obtain one at https://mozilla.org/MPL/2.0/.

#pragma once

#include <aliceVision/types.hpp>
#include <aliceVision/system/Logger.hpp>
#include <aliceVision/sfm/SfMData.hpp>
#include <aliceVision/matching/IndMatch.hpp>
#include <aliceVision/matching/io.hpp>

#include <vector>
#include <string>

namespace aliceVision {
namespace sfm {

/**
 * @brief Load match files.
 *
 * @param[out] out_pairwiseMatches
 * @param[in] sfmData
<<<<<<< HEAD
 * @param[in] folders Path(s) to folder(s) in which computed matches are stored.
 * @param[in] descTypes ImageDescriberTypes used
 * @param[in] maxNbMatches Maximum number of matches per image pair (and per feature type), 0 = no limit
 * @param[in] useOnlyMatchesFromFolder If enabled, don't use sfmData matches folders
=======
 * @param[in] folder
>>>>>>> 307ba988
 */
inline bool loadPairwiseMatches(
    matching::PairwiseMatches& out_pairwiseMatches,
    const SfMData& sfmData,
    const std::vector<std::string>& folders,
    const std::vector<feature::EImageDescriberType>& descTypes,
<<<<<<< HEAD
    int maxNbMatches = 0,
    bool useOnlyMatchesFromFolder = false)
=======
    const int maxNbMatches = 0)
>>>>>>> 307ba988
{
  std::vector<std::string> matchesFolders;

  if(!useOnlyMatchesFromFolder)
    matchesFolders = sfmData.getMatchesFolders();
  else
    ALICEVISION_LOG_DEBUG("Load only matches from given folder.");

  matchesFolders.insert(matchesFolders.end(), folders.begin(), folders.end());

  ALICEVISION_LOG_DEBUG("Loading matches");
<<<<<<< HEAD
  if (!matching::Load(out_pairwiseMatches, sfmData.getViewsKeys(), matchesFolders, descTypes, maxNbMatches))
=======
  if (!matching::Load(out_pairwiseMatches, sfmData.GetViewsKeys(), matchesFolders, descTypes, maxNbMatches))
>>>>>>> 307ba988
  {
    std::stringstream ss("Unable to read the matches file(s) from:\n");
    for(const std::string& folder : matchesFolders)
      ss << "\t- " << folder << "\n";
    ALICEVISION_LOG_WARNING(ss.str());
    return false;
  }
  return true;
}

} // namespace sfm
} // namespace aliceVision<|MERGE_RESOLUTION|>--- conflicted
+++ resolved
@@ -24,26 +24,18 @@
  *
  * @param[out] out_pairwiseMatches
  * @param[in] sfmData
-<<<<<<< HEAD
  * @param[in] folders Path(s) to folder(s) in which computed matches are stored.
  * @param[in] descTypes ImageDescriberTypes used
  * @param[in] maxNbMatches Maximum number of matches per image pair (and per feature type), 0 = no limit
  * @param[in] useOnlyMatchesFromFolder If enabled, don't use sfmData matches folders
-=======
- * @param[in] folder
->>>>>>> 307ba988
  */
 inline bool loadPairwiseMatches(
     matching::PairwiseMatches& out_pairwiseMatches,
     const SfMData& sfmData,
     const std::vector<std::string>& folders,
     const std::vector<feature::EImageDescriberType>& descTypes,
-<<<<<<< HEAD
-    int maxNbMatches = 0,
+    const int maxNbMatches = 0,
     bool useOnlyMatchesFromFolder = false)
-=======
-    const int maxNbMatches = 0)
->>>>>>> 307ba988
 {
   std::vector<std::string> matchesFolders;
 
@@ -55,11 +47,7 @@
   matchesFolders.insert(matchesFolders.end(), folders.begin(), folders.end());
 
   ALICEVISION_LOG_DEBUG("Loading matches");
-<<<<<<< HEAD
   if (!matching::Load(out_pairwiseMatches, sfmData.getViewsKeys(), matchesFolders, descTypes, maxNbMatches))
-=======
-  if (!matching::Load(out_pairwiseMatches, sfmData.GetViewsKeys(), matchesFolders, descTypes, maxNbMatches))
->>>>>>> 307ba988
   {
     std::stringstream ss("Unable to read the matches file(s) from:\n");
     for(const std::string& folder : matchesFolders)
