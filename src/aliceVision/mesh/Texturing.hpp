--- conflicted
+++ resolved
@@ -74,18 +74,13 @@
     unsigned int nbBand = 4;
     unsigned int multiBandDownscale = 4;
     std::vector<int> multiBandNbContrib = {1, 5, 10, 0}; // number of contributions per frequency band for the multi-band blending
-<<<<<<< HEAD
-    imageIO::EImageColorSpace processColorspace = imageIO::EImageColorSpace::SRGB; // colorspace for the texturing internal computation
-    mvsUtils::ECorrectEV correctEV{mvsUtils::ECorrectEV::NO_CORRECTION};
-=======
->>>>>>> bb78c6e0
 
     bool useScore = true;
     double bestScoreThreshold = 0.1; //< 0.0 to disable filtering based on threshold to relative best score
     double angleHardThreshold = 90.0; //< 0.0 to disable angle hard threshold filtering
 
     imageIO::EImageColorSpace processColorspace = imageIO::EImageColorSpace::SRGB; // colorspace for the texturing internal computation
-    mvsUtils::ImagesCache::ECorrectEV correctEV{mvsUtils::ImagesCache::ECorrectEV::NO_CORRECTION};
+    mvsUtils::ECorrectEV correctEV{mvsUtils::ECorrectEV::NO_CORRECTION};
 
     bool forceVisibleByAllVertices = false; //< triangle visibility is based on the union of vertices visiblity
     EVisibilityRemappingMethod visibilityRemappingMethod = EVisibilityRemappingMethod::PullPush;
