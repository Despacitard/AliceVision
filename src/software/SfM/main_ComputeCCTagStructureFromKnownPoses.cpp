--- conflicted
+++ resolved
@@ -112,11 +112,7 @@
   // Therefore, z-camera centers are supposed to be negative, the point cloud
   // being centered in (0,0,0), the z axis pointing up.
   Mat3 flip = Eigen::MatrixXd::Identity(3,3);
-<<<<<<< HEAD
   if ( vCamCenter.col(0)[2] > 0 ) // Markers on the ceiling: > 0, on the ground < 0
-=======
-  if ( vCamCenter.col(0)[2] < 0 ) // Markers on the ceiling: > 0, on the ground < 0
->>>>>>> 8b1e86a2
   {
     flip(0,0) = -flip(0,0);
     flip(2,2) = -flip(2,2);
@@ -159,13 +155,8 @@
   //  vCamCenter.col(i) -= origin; 
   
   // 2D rotation to align to the square [-xmin -ymin +xmax +ymax]
-<<<<<<< HEAD
   //double thetaAlign = -atan2(vX(1,indexXDirection),vX(0,indexXDirection));// + M_PI/4;
-  double thetaAlign = -atan2(vX(1,iMax),vX(0,iMax)) + 3*M_PI/16;
-=======
-  double thetaAlign = -atan2(vX(1,indexXDirection),vX(0,indexXDirection));// + M_PI/4;
-  //double thetaAlign = -atan2(vX(1,iMax),vX(0,iMax)) + M_PI/4;
->>>>>>> 8b1e86a2
+  double thetaAlign = -atan2(vX(1,iMax),vX(0,iMax)) + M_PI/4;
   double cosAlign = cos(thetaAlign);
   double sinAlign = sin(thetaAlign);
 
