
// Copyright (c) 2012, 2013 Pierre MOULON.

// This Source Code Form is subject to the terms of the Mozilla Public
// License, v. 2.0. If a copy of the MPL was not distributed with this
// file, You can obtain one at http://mozilla.org/MPL/2.0/.

#include "openMVG/image/image.hpp"
#include "openMVG/features/features.hpp"
#include "openMVG/matching/regions_matcher.hpp"

#include "nonFree/sift/SIFT_describer.hpp"
#include "nonFree/sift/SIFT_OPENCV_Image_describer.hpp"
#include "nonFree/sift/SIFT_popSIFT_describer.hpp"
#include "nonFree/sift/SIFT_float_describer.hpp"
#include "third_party/stlplus3/filesystemSimplified/file_system.hpp"

#include "third_party/vectorGraphics/svgDrawer.hpp"
#include "third_party/cmdLine/cmdLine.h"

#include <opencv2/core/eigen.hpp>

#include <string>
#include <iostream>

using namespace openMVG;
using namespace openMVG::image;
using namespace openMVG::matching;
using namespace svg;
using namespace std;

#define SINGLE_IMG

int main(int argc, char **argv)
{
  CmdLine cmd;
  //--
  // Command line parameters
  std::string sImage_Describer_Method = "SIFT";
  cmd.add( make_option('d', sImage_Describer_Method, "describer_method") );
  
    // Command line parsing
  try {
      if (argc == 1) throw std::string("Invalid command line parameter.");
      cmd.process(argc, argv);
  } catch(const std::string& s) {
      std::cerr << "Usage: " << argv[0] << '\n'
      << "[-d|--describer_method]\n"
      << "   POP: popSIFT,\n"
      << "   VL: VLFeat \n"
      << "   OCV: OpenCV  (default).\n"
      << std::endl;

      std::cerr << s << std::endl;
      return EXIT_FAILURE;
  }
  //--

  Image<RGBColor> image;
  string jpg_filenameL = stlplus::folder_up(string(THIS_SOURCE_DIR))
    + "/imageData/StanfordMobileVisualSearch/Ace_40p_gray.pgm"; //0s
  
  std::cout << "Processing the file: " << jpg_filenameL << std::endl;
  
   Image<unsigned char> imageL;
   ReadImage(jpg_filenameL.c_str(), &imageL);   

#ifndef SINGLE_IMG
  string jpg_filenameR = stlplus::folder_up(string(THIS_SOURCE_DIR))
    + "/imageData/StanfordMobileVisualSearch/Ace_1s.png";
  Image<unsigned char> imageR;
  ReadImage(jpg_filenameR.c_str(), &imageR);
#endif

  //--
  // Detect regions thanks to an image_describer
  //--
  
  using namespace openMVG::features;
<<<<<<< HEAD
  std::unique_ptr<Image_describer> image_describer;
  if (sImage_Describer_Method == "POP")
  {
    image_describer.reset(new SIFT_popSIFT_describer);
  }else if (sImage_Describer_Method == "VL")
  {
      image_describer.reset(new SIFT_float_describer);
  }else if (sImage_Describer_Method == "OCV")
  {
      image_describer.reset(new SIFT_OPENCV_Image_describer);
  }
  
  //using namespace openMVG::features;
  //std::unique_ptr<Image_describer> image_describer(new SIFT_popSIFT_describer);
=======
  std::unique_ptr<Image_describer> image_describer(new SIFT_popSIFT_describer);
>>>>>>> 93b3e5d5
  //std::unique_ptr<Image_describer> image_describer(new SIFT_float_describer);
  //std::unique_ptr<Image_describer> image_describer(new SIFT_OPENCV_Image_describer);
  std::map<IndexT, std::unique_ptr<features::Regions> > regions_perImage;
  image_describer->Describe(imageL, regions_perImage[0]);
  
#ifdef SINGLE_IMG
  return 0;
#else
  image_describer->Describe(imageR, regions_perImage[1]);
  
  std::cout << "Extraction in both images done" << std::endl;

  const PointFeatures featsL = regions_perImage.at(0)->GetRegionsPositions();
  const PointFeatures featsR = regions_perImage.at(1)->GetRegionsPositions();

  // Show both images side by side
  {
    Image<unsigned char> concat;
    ConcatH(imageL, imageR, concat);
    string out_filename = "00_images.jpg";
    WriteImage(out_filename.c_str(), concat);
  }
    
  const openMVG::features::Regions* l = regions_perImage.at(0).get();
  const openMVG::features::Regions* r = regions_perImage.at(1).get();
  
  const SIFT_Regions* regionsL = (const SIFT_Regions*)l;
  const SIFT_Regions* regionsR = (const SIFT_Regions*)r;
  
  //- Draw features on the two image (side by side)
  {
<<<<<<< HEAD
     Image<unsigned char> concat;
     ConcatH(imageL, imageR, concat);
=======
    Image<unsigned char> concat;
    ConcatH(imageL, imageR, concat);
>>>>>>> 93b3e5d5

    //- Draw features :
    for (size_t i=0; i < featsL.size(); ++i )  {
      const SIOPointFeature point = regionsL->Features()[i];
      DrawCircle(point.x(), point.y(), point.scale(), 255, &concat);
    }
    for (size_t i=0; i < featsR.size(); ++i )  {
      const SIOPointFeature point = regionsR->Features()[i];
      DrawCircle(point.x()+imageL.Width(), point.y(), point.scale(), 255, &concat);
    }
    const std::string out_filename = "01_features.jpg";
    WriteImage(out_filename.c_str(), concat);
  }
  
  //-- Perform matching -> find Nearest neighbor, filtered with Distance ratio
  std::vector<IndMatch> vec_PutativeMatches;
  {
    // Find corresponding points
    matching::DistanceRatioMatch(
      0.8, matching::BRUTE_FORCE_L2,
       *regions_perImage.at(0).get(),
       *regions_perImage.at(1).get(),
       vec_PutativeMatches);

  //
  // SVG include xref does not work, so this is pointless
  //

    // Draw correspondences after Nearest Neighbor ratio filter
    {
      svgDrawer svgStream( imageL.Width() + imageR.Width(), max(imageL.Height(), imageR.Height()));
      svgStream.drawImage(jpg_filenameL, imageL.Width(), imageL.Height());
      svgStream.drawImage(jpg_filenameR, imageR.Width(), imageR.Height(), imageL.Width());
      for (size_t i = 0; i < vec_PutativeMatches.size(); ++i) {
      //Get back linked feature, draw a circle and link them by a line
        const SIOPointFeature L = regionsL->Features()[vec_PutativeMatches[i]._i];
        const SIOPointFeature R = regionsR->Features()[vec_PutativeMatches[i]._j];
        svgStream.drawLine(L.x(), L.y(), R.x()+imageL.Width(), R.y(), svgStyle().stroke("green", 2.0));
        svgStream.drawCircle(L.x(), L.y(), L.scale(), svgStyle().stroke("yellow", 2.0));
        svgStream.drawCircle(R.x()+imageL.Width(), R.y(), R.scale(),svgStyle().stroke("yellow", 2.0));
    }
    string out_filename = "02_siftMatches.svg";
    ofstream svgFile( out_filename.c_str() );
    svgFile << svgStream.closeSvgFile().str();
    svgFile.close();
    }
  }

  // Display some statistics
  {
    std::cout << featsL.size() << " Features on image A" << std::endl
    << featsR.size() << " Features on image B" << std::endl
    << vec_PutativeMatches.size() << " matches after matching with Distance Ratio filter" << std::endl;
  }

  return EXIT_SUCCESS;
#endif
}<|MERGE_RESOLUTION|>--- conflicted
+++ resolved
@@ -77,7 +77,7 @@
   //--
   
   using namespace openMVG::features;
-<<<<<<< HEAD
+
   std::unique_ptr<Image_describer> image_describer;
   if (sImage_Describer_Method == "POP")
   {
@@ -90,13 +90,6 @@
       image_describer.reset(new SIFT_OPENCV_Image_describer);
   }
   
-  //using namespace openMVG::features;
-  //std::unique_ptr<Image_describer> image_describer(new SIFT_popSIFT_describer);
-=======
-  std::unique_ptr<Image_describer> image_describer(new SIFT_popSIFT_describer);
->>>>>>> 93b3e5d5
-  //std::unique_ptr<Image_describer> image_describer(new SIFT_float_describer);
-  //std::unique_ptr<Image_describer> image_describer(new SIFT_OPENCV_Image_describer);
   std::map<IndexT, std::unique_ptr<features::Regions> > regions_perImage;
   image_describer->Describe(imageL, regions_perImage[0]);
   
@@ -126,13 +119,8 @@
   
   //- Draw features on the two image (side by side)
   {
-<<<<<<< HEAD
      Image<unsigned char> concat;
      ConcatH(imageL, imageR, concat);
-=======
-    Image<unsigned char> concat;
-    ConcatH(imageL, imageR, concat);
->>>>>>> 93b3e5d5
 
     //- Draw features :
     for (size_t i=0; i < featsL.size(); ++i )  {
